--- conflicted
+++ resolved
@@ -16,7 +16,6 @@
 )
 
 func TestQuantumPool(t *testing.T) {
-<<<<<<< HEAD
 	Convey("Given a new quantum pool", t, func() {
 		ctx, cancel := context.WithTimeout(context.Background(), testTimeout)
 		defer func() {
@@ -24,15 +23,10 @@
 			time.Sleep(cleanupTimeout)
 		}()
 
-=======
-	Convey("Given a new quantum pool", t, func(c C) {
-		ctx, cancel := context.WithCancel(context.Background())
->>>>>>> f0005390
 		q := NewQ(ctx, 2, 5)
 
 		Reset(func() {
 			cancel()
-<<<<<<< HEAD
 			time.Sleep(cleanupTimeout)
 		})
 
@@ -40,17 +34,10 @@
 			ctx, cancel := context.WithTimeout(ctx, channelTimeout)
 			defer cancel()
 
-=======
-			time.Sleep(100 * time.Millisecond)
-		})
-
-		Convey("When scheduling a simple job", func(c C) {
->>>>>>> f0005390
 			result := q.Schedule("test-job", func() (any, error) {
 				return "success", nil
 			})
 
-<<<<<<< HEAD
 			Convey("It should complete successfully", func() {
 				select {
 				case <-ctx.Done():
@@ -65,15 +52,7 @@
 		Convey("When scheduling a job with retries", func() {
 			ctx, cancel := context.WithTimeout(ctx, channelTimeout)
 			defer cancel()
-
-=======
-			value := <-result
-			c.So(value.Error, ShouldBeNil)
-			c.So(value.Value, ShouldEqual, "success")
-		})
-
-		Convey("When scheduling a job with retries", func(c C) {
->>>>>>> f0005390
+      
 			attempts := 0
 			result := q.Schedule("retry-job", func() (any, error) {
 				attempts++
@@ -83,7 +62,6 @@
 				return "success after retry", nil
 			}, WithRetry(3, &ExponentialBackoff{Initial: time.Millisecond}))
 
-<<<<<<< HEAD
 			Convey("It should retry and eventually succeed", func() {
 				select {
 				case <-ctx.Done():
@@ -100,15 +78,6 @@
 			ctx, cancel := context.WithTimeout(ctx, channelTimeout)
 			defer cancel()
 
-=======
-			value := <-result
-			c.So(value.Error, ShouldBeNil)
-			c.So(value.Value, ShouldEqual, "success after retry")
-			c.So(attempts, ShouldEqual, 3)
-		})
-
-		Convey("When using a circuit breaker", func(c C) {
->>>>>>> f0005390
 			failures := 0
 			cb := &CircuitBreaker{
 				maxFailures:  2,
@@ -117,7 +86,6 @@
 			}
 			q.breakers["test-circuit"] = cb
 
-<<<<<<< HEAD
 			Convey("It should open after max failures", func() {
 				for i := 0; i < 2; i++ {
 					result := q.Schedule("circuit-job", func() (any, error) {
@@ -240,105 +208,4 @@
 			})
 		})
 	})
-=======
-			result := q.Schedule("circuit-job", func() (any, error) {
-				failures++
-				return nil, errors.New("failure")
-			}, WithCircuitBreaker("test-circuit", 2, time.Millisecond*100))
-
-			<-result // First failure
-			<-result // Second failure
-
-			c.So(cb.Allow(), ShouldBeFalse)
-			c.So(failures, ShouldEqual, 2)
-		})
-
-		Convey("When using broadcast groups", func(c C) {
-			group := q.CreateBroadcastGroup("test-group", time.Minute)
-			sub1 := q.Subscribe("test-group")
-			sub2 := q.Subscribe("test-group")
-
-			testValue := QuantumValue{Value: "broadcast test", CreatedAt: time.Now()}
-			group.Send(testValue)
-
-			value1 := <-sub1
-			value2 := <-sub2
-
-			c.So(value1.Value, ShouldEqual, "broadcast test")
-			c.So(value2.Value, ShouldEqual, "broadcast test")
-
-			// Clean up
-			close(sub1)
-			close(sub2)
-		})
-	})
-}
-
-func TestScaler(t *testing.T) {
-	Convey("Given a pool with scaling enabled", t, func(c C) {
-		ctx, cancel := context.WithCancel(context.Background())
-		q := NewQ(ctx, 2, 10)
-
-		Reset(func() {
-			cancel()
-			time.Sleep(100 * time.Millisecond)
-		})
-
-		Convey("When load increases", func(c C) {
-			// Simulate high load
-			for i := 0; i < 20; i++ {
-				q.Schedule(fmt.Sprintf("load-test-%d", i), func() (any, error) {
-					time.Sleep(time.Millisecond * 50)
-					return nil, nil
-				})
-			}
-
-			// Allow time for scaling
-			time.Sleep(time.Second)
-
-			q.metrics.mu.RLock()
-			count := q.metrics.WorkerCount
-			q.metrics.mu.RUnlock()
-
-			c.So(count, ShouldBeGreaterThan, 2)
-		})
-	})
-}
-
-func TestQuantumSpace(t *testing.T) {
-	Convey("Given a quantum space", t, func(c C) {
-		qs := newQuantumSpace()
-
-		Reset(func() {
-			qs.Close()
-		})
-
-		Convey("When storing and retrieving values", func(c C) {
-			qs.Store("test-key", "test-value", nil, time.Minute)
-			ch := qs.Await("test-key")
-			value := <-ch
-			c.So(value.Value, ShouldEqual, "test-value")
-			c.So(value.Error, ShouldBeNil)
-		})
-
-		Convey("When using broadcast groups", func(c C) {
-			group := qs.CreateBroadcastGroup("test-group", time.Minute)
-			sub1 := qs.Subscribe("test-group")
-			sub2 := qs.Subscribe("test-group")
-
-			testValue := QuantumValue{Value: "broadcast test", CreatedAt: time.Now()}
-			group.Send(testValue)
-
-			value1 := <-sub1
-			value2 := <-sub2
-
-			c.So(value1.Value, ShouldEqual, "broadcast test")
-			c.So(value2.Value, ShouldEqual, "broadcast test")
-
-			// Clean up
-			close(sub1)
-			close(sub2)
-		})
-	})
->>>>>>> f0005390
 }